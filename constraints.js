--- conflicted
+++ resolved
@@ -911,7 +911,6 @@
   return ok;
 }
 
-<<<<<<< HEAD
 export async function countChildAndParentKeys(api) {
   const [childEntries, parentEntries] = await Promise.all([
     api.query.subtensorModule.childKeys.entries(),
@@ -1109,7 +1108,7 @@
   }
 
   return ok;
-=======
+}
 
 export async function checkSimpleLimits(api) {
   // ---------- helpers ----------
@@ -1245,5 +1244,4 @@
   }
 
   return overallOk;
->>>>>>> f2892ea3
 }